--- conflicted
+++ resolved
@@ -13,13 +13,8 @@
     std.SemanticVersion
 else
     @import("./install/semver.zig").Version = .{
-<<<<<<< HEAD
-    .major = 0,
-    .minor = 9,
-=======
     .major = 1,
     .minor = 0,
->>>>>>> 620f6c51
     .patch = build_id,
 };
 
