--- conflicted
+++ resolved
@@ -43,13 +43,10 @@
   ["ERR_INVALID_URL", TypeError, "TypeError"],
   ["ERR_UNKNOWN_ENCODING", TypeError, "TypeError"],
   ["ERR_BUFFER_TOO_LARGE", RangeError, "RangeError"],
-<<<<<<< HEAD
   ["ERR_STREAM_RELEASE_LOCK", Error, "AbortError"],
-=======
   ["ERR_INVALID_STATE", Error, "Error"],
   ["ERR_BUFFER_OUT_OF_BOUNDS", RangeError, "RangeError"],
   ["ERR_UNKNOWN_SIGNAL", TypeError, "TypeError"],
->>>>>>> b9a5e441
 
   // Bun-specific
   ["ERR_FORMDATA_PARSE_ERROR", TypeError, "TypeError"],
