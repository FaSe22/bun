/*
 * Copyright (C) 2013 Apple Inc. All rights reserved.
 *
 * Redistribution and use in source and binary forms, with or without
 * modification, are permitted provided that the following conditions
 * are met:
 * 1. Redistributions of source code must retain the above copyright
 *    notice, this list of conditions and the following disclaimer.
 * 2. Redistributions in binary form must reproduce the above copyright
 *    notice, this list of conditions and the following disclaimer in the
 *    documentation and/or other materials provided with the distribution.
 *
 * THIS SOFTWARE IS PROVIDED BY APPLE INC. AND ITS CONTRIBUTORS ``AS IS''
 * AND ANY EXPRESS OR IMPLIED WARRANTIES, INCLUDING, BUT NOT LIMITED TO,
 * THE IMPLIED WARRANTIES OF MERCHANTABILITY AND FITNESS FOR A PARTICULAR
 * PURPOSE ARE DISCLAIMED. IN NO EVENT SHALL APPLE INC. OR ITS CONTRIBUTORS
 * BE LIABLE FOR ANY DIRECT, INDIRECT, INCIDENTAL, SPECIAL, EXEMPLARY, OR
 * CONSEQUENTIAL DAMAGES (INCLUDING, BUT NOT LIMITED TO, PROCUREMENT OF
 * SUBSTITUTE GOODS OR SERVICES; LOSS OF USE, DATA, OR PROFITS; OR BUSINESS
 * INTERRUPTION) HOWEVER CAUSED AND ON ANY THEORY OF LIABILITY, WHETHER IN
 * CONTRACT, STRICT LIABILITY, OR TORT (INCLUDING NEGLIGENCE OR OTHERWISE)
 * ARISING IN ANY WAY OUT OF THE USE OF THIS SOFTWARE, EVEN IF ADVISED OF
 * THE POSSIBILITY OF SUCH DAMAGE.
 */

#include "config.h"
#include "CryptoKeyHMAC.h"
#include "../wtf-bindings.h"

#if ENABLE(WEB_CRYPTO)

#include "CryptoAlgorithmHmacKeyParams.h"
#include "CryptoAlgorithmRegistry.h"
#include "ExceptionOr.h"
#include "JsonWebKey.h"
#include <wtf/text/Base64.h>
#include <wtf/text/WTFString.h>
#include "Bun_base64URLEncodeToString.h"

namespace WebCore {

static size_t getKeyLengthFromHash(CryptoAlgorithmIdentifier hash)
{
    switch (hash) {
    case CryptoAlgorithmIdentifier::SHA_1:
    case CryptoAlgorithmIdentifier::SHA_224:
    case CryptoAlgorithmIdentifier::SHA_256:
        return 512;
    case CryptoAlgorithmIdentifier::SHA_384:
    case CryptoAlgorithmIdentifier::SHA_512:
        return 1024;
    default:
        ASSERT_NOT_REACHED();
        return 0;
    }
}

CryptoKeyHMAC::CryptoKeyHMAC(const Vector<uint8_t>& key, CryptoAlgorithmIdentifier hash, bool extractable, CryptoKeyUsageBitmap usage)
    : CryptoKey(CryptoAlgorithmIdentifier::HMAC, CryptoKeyType::Secret, extractable, usage)
    , m_hash(hash)
    , m_key(key)
{
}

CryptoKeyHMAC::CryptoKeyHMAC(Vector<uint8_t>&& key, CryptoAlgorithmIdentifier hash, bool extractable, CryptoKeyUsageBitmap usage)
    : CryptoKey(CryptoAlgorithmIdentifier::HMAC, CryptoKeyType::Secret, extractable, usage)
    , m_hash(hash)
    , m_key(WTFMove(key))
{
}

CryptoKeyHMAC::~CryptoKeyHMAC() = default;


RefPtr<CryptoKeyHMAC> CryptoKeyHMAC::generateFromBytes(void* data, size_t byteLength, CryptoAlgorithmIdentifier hash, bool extractable, CryptoKeyUsageBitmap usages) {

    Vector<uint8_t> vec_data((uint8_t*)data, byteLength);
    return adoptRef(new CryptoKeyHMAC(vec_data, hash, extractable, usages));
}

RefPtr<CryptoKeyHMAC> CryptoKeyHMAC::generate(size_t lengthBits, CryptoAlgorithmIdentifier hash, bool extractable, CryptoKeyUsageBitmap usages)
{
    if (!lengthBits) {
        lengthBits = getKeyLengthFromHash(hash);
        if (!lengthBits)
            return nullptr;
    }
    // CommonHMAC only supports key length that is a multiple of 8. Therefore, here we are a little bit different
    // from the spec as of 11 December 2014: https://www.w3.org/TR/WebCryptoAPI/#hmac-operations
    if (lengthBits % 8)
        return nullptr;

    return adoptRef(new CryptoKeyHMAC(randomData(lengthBits / 8), hash, extractable, usages));
}

RefPtr<CryptoKeyHMAC> CryptoKeyHMAC::importRaw(size_t lengthBits, CryptoAlgorithmIdentifier hash, Vector<uint8_t>&& keyData, bool extractable, CryptoKeyUsageBitmap usages)
{
    size_t length = keyData.size() * 8;
    if (!length)
        return nullptr;
    // CommonHMAC only supports key length that is a multiple of 8. Therefore, here we are a little bit different
    // from the spec as of 11 December 2014: https://www.w3.org/TR/WebCryptoAPI/#hmac-operations
    if (lengthBits && lengthBits != length)
        return nullptr;

    return adoptRef(new CryptoKeyHMAC(WTFMove(keyData), hash, extractable, usages));
}

RefPtr<CryptoKeyHMAC> CryptoKeyHMAC::importJwk(size_t lengthBits, CryptoAlgorithmIdentifier hash, JsonWebKey&& keyData, bool extractable, CryptoKeyUsageBitmap usages, CheckAlgCallback&& callback)
{
    if (keyData.kty != "oct"_s)
        return nullptr;
    if (keyData.k.isNull())
        return nullptr;
    auto octetSequence = base64URLDecode(keyData.k);
    if (!octetSequence)
        return nullptr;
    if (!callback(hash, keyData.alg))
        return nullptr;
    if (usages && !keyData.use.isNull() && keyData.use != "sig"_s)
        return nullptr;
    if (keyData.key_ops && ((keyData.usages & usages) != usages))
        return nullptr;
    if (keyData.ext && !keyData.ext.value() && extractable)
        return nullptr;

    return CryptoKeyHMAC::importRaw(lengthBits, hash, WTFMove(*octetSequence), extractable, usages);
}


JsonWebKey CryptoKeyHMAC::exportJwk() const
{   
    
    JsonWebKey result;
    result.kty = "oct"_s;
<<<<<<< HEAD
    result.k = Bun::base64URLEncodeToString(m_key);
=======
    result.k = Bun_base64URLEncodeToString(m_key);
>>>>>>> 52d47c24
    result.key_ops = usages();
    result.ext = extractable();
    return result;
}

ExceptionOr<size_t> CryptoKeyHMAC::getKeyLength(const CryptoAlgorithmParameters& parameters)
{
    auto& aesParameters = downcast<CryptoAlgorithmHmacKeyParams>(parameters);

    size_t result = aesParameters.length ? *(aesParameters.length) : getKeyLengthFromHash(aesParameters.hashIdentifier);
    if (result)
        return result;

    return Exception { TypeError };
}

auto CryptoKeyHMAC::algorithm() const -> KeyAlgorithm
{
    CryptoHmacKeyAlgorithm result;
    result.name = CryptoAlgorithmRegistry::singleton().name(algorithmIdentifier());
    result.hash.name = CryptoAlgorithmRegistry::singleton().name(m_hash);
    result.length = m_key.size() * 8;
    return result;
}

} // namespace WebCore

#endif // ENABLE(WEB_CRYPTO)<|MERGE_RESOLUTION|>--- conflicted
+++ resolved
@@ -71,8 +71,8 @@
 
 CryptoKeyHMAC::~CryptoKeyHMAC() = default;
 
-
-RefPtr<CryptoKeyHMAC> CryptoKeyHMAC::generateFromBytes(void* data, size_t byteLength, CryptoAlgorithmIdentifier hash, bool extractable, CryptoKeyUsageBitmap usages) {
+RefPtr<CryptoKeyHMAC> CryptoKeyHMAC::generateFromBytes(void* data, size_t byteLength, CryptoAlgorithmIdentifier hash, bool extractable, CryptoKeyUsageBitmap usages)
+{
 
     Vector<uint8_t> vec_data((uint8_t*)data, byteLength);
     return adoptRef(new CryptoKeyHMAC(vec_data, hash, extractable, usages));
@@ -127,17 +127,12 @@
     return CryptoKeyHMAC::importRaw(lengthBits, hash, WTFMove(*octetSequence), extractable, usages);
 }
 
+JsonWebKey CryptoKeyHMAC::exportJwk() const
+{
 
-JsonWebKey CryptoKeyHMAC::exportJwk() const
-{   
-    
     JsonWebKey result;
     result.kty = "oct"_s;
-<<<<<<< HEAD
     result.k = Bun::base64URLEncodeToString(m_key);
-=======
-    result.k = Bun_base64URLEncodeToString(m_key);
->>>>>>> 52d47c24
     result.key_ops = usages();
     result.ext = extractable();
     return result;
